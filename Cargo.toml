[package]
name = "hetu"
version = "0.1.0"
edition = "2021"

[workspace]
members = [
    ".",
    "crates/accumulator",
    "crates/vlc",
    "crates/cops",
    "tools/replication-control",
    "tools/replication-control-messages",
<<<<<<< HEAD
    "tools/kademlia-control-messages", 
    "demos/coll-tx",
=======
    "tools/kademlia-control-messages", "demos/test_conflict",
>>>>>>> 1414ae1b
]

[profile.release]
# debug = true
strip = true
incremental = true

[dependencies]
anyhow = { version = "1.0.75", features = ["backtrace"] }
async-trait = "0.1.74"
axum = "0.7.1"
borsh = { version = "1.2.0", features = ["derive"] }
ethnum = "1.5.0"
kademlia-control-messages = { version = "0.1.0", path = "tools/kademlia-control-messages" }
rand = "0.8.5"
replication-control-messages = { version = "0.1.0", path = "tools/replication-control-messages" }
secp256k1 = { version = "0.28.0", features = [
    "hashes",
    "rand",
    "global-context",
] }
tokio = { version = "1.33.0", features = ["full"] }
tokio-util = "0.7.10"

[lib]
name = "test"
path = "src/lib.rs"<|MERGE_RESOLUTION|>--- conflicted
+++ resolved
@@ -11,12 +11,9 @@
     "crates/cops",
     "tools/replication-control",
     "tools/replication-control-messages",
-<<<<<<< HEAD
     "tools/kademlia-control-messages", 
+    "demos/test_conflict",
     "demos/coll-tx",
-=======
-    "tools/kademlia-control-messages", "demos/test_conflict",
->>>>>>> 1414ae1b
 ]
 
 [profile.release]
